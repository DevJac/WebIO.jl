--- conflicted
+++ resolved
@@ -36,25 +36,8 @@
 nodetype(n::Node) = typename(n.instanceof)
 typename(n::T) where {T} = string(T.name.name)
 
-<<<<<<< HEAD
-# """
-# Any </script> tags in the js/html node representation can cause problems,
-# because if they are printed inside a <script> tag, even if they are in quotes in
-# a javascript string, the html parser will still read them as a closing script
-# tag, and thus end the script content prematurely, causing untold woe.
-# """
-# encode_scripts(htmlstr::String) =
-    # replace(htmlstr, "</script>" => "</_script>")
-
 function kwargs2props(propkwargs)
     props = Dict{Symbol,Any}(propkwargs)
-    # we no longer transform </script> into <_/script> -- travigd
-    # Symbol("setInnerHtml") in keys(props) &&
-    #     (props[:setInnerHtml] = encode_scripts(props[:setInnerHtml]))
-=======
-function kwargs2props(propkwargs)
-    props = Dict{Symbol,Any}(propkwargs)
->>>>>>> 557c4a09
     props # XXX IJulia/JSON bug? kernel seems to crash if this is a String not a Dict (which is obviously silly but still, it shouldn't crash the IJulia kernel)
 end
 
@@ -91,14 +74,6 @@
 
 ####### Rendering to HTML ########
 
-"""
-    noderepr = JSON.lower(node)
-
-Generate a Dict representation of a WebIO node (for JSON serialization).
-
-Inputs:
-* `node` is a WebIO node instance.
-"""
 function JSON.lower(n::Node)
     result = Dict{String, Any}(
         "type" => "node",
@@ -114,10 +89,7 @@
 
 """
 Escape characters for a "safe" representation of JSON.
-<<<<<<< HEAD
-=======
-
->>>>>>> 557c4a09
+
 In particular, we escape '/' characters to avoid the presence of "</" (and
 especially "</script>") which cause the browser to break out of the current
 <script /> tag.
@@ -135,11 +107,8 @@
 
 function Base.show(io::IO, m::MIME"text/html", x::Node)
     mountpoint_id = rand(UInt64)
-<<<<<<< HEAD
-=======
     # Is there any way to only include the `require`-guard below for IJulia?
     # I think IJulia defines their own ::IO type.
->>>>>>> 557c4a09
     write(
         io,
         """
@@ -148,12 +117,6 @@
             data-webio-mountpoint="$(mountpoint_id)"
         >
             <script>
-<<<<<<< HEAD
-                WebIO.mount(
-                    document.querySelector('[data-webio-mountpoint="$(mountpoint_id)"]'),
-                    $(escape_json(x)),
-                )
-=======
             if (window.require && require.defined && require.defined("nbextensions/webio/main")) {
                 console.log("Jupyter WebIO extension detected, not mounting.");
             } else if (window.WebIO) {
@@ -166,44 +129,14 @@
                     .querySelector('[data-webio-mountpoint="$(mountpoint_id)"]')
                     .innerHTML = '<strong>WebIO not detected.</strong>';
             }
->>>>>>> 557c4a09
             </script>
         </div>
         """
     )
-<<<<<<< HEAD
-    # # NOTE: do NOT add space between </div> and <unsafe-script>
-    # write(io, escapeHTML(sprint(s->jsexpr(s, x))))
-    # write(io, ")</unsafe-script>")
-end
-
-WEBIO_NODE_MIME = MIME"application/vnd.webio.node+json"
-Base.Multimedia.istextmime(::WEBIO_NODE_MIME) = true
-
-function Base.show(io::IO, m::WEBIO_NODE_MIME, node::Node)
-    write(io, JSON.json(Dict(
-        "type" => "node",
-        "node" => node,
-    )))
-end
-
-Base.show(io::IO, m::MIME"text/html", x::Observable) = show(io, m, WebIO.render(x))
-Base.show(io::IO, m::WEBIO_NODE_MIME, x::Observable) = show(io, m, WebIO.render(x))
-
-function Base.show(io::IO, m::MIME"text/html", x::AbstractWidget)
-    if !Widgets.isijulia()
-        show(io, m, WebIO.render(x))
-    else
-        write(io, "<div class='tex2jax_ignore interactbulma'>\n")
-        show(io, m, WebIO.render(x))
-        write(io, "\n</div>")
-    end
-=======
 end
 
 function Base.show(io::IO, m::WEBIO_NODE_MIME, node::Node)
     write(io, JSON.json(node))
->>>>>>> 557c4a09
 end
 
 Base.show(io::IO, m::MIME"text/html", x::Observable) = show(io, m, WebIO.render(x))
