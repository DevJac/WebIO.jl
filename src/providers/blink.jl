using AssetRegistry
using Base64: stringmime

<<<<<<< HEAD
const blinksetup = joinpath(dirname(@__FILE__), "..", "..",
                            "packages", "webio", "dist",
                            "blink.bundle.js")
=======
const blinksetup = joinpath(
    dirname(@__FILE__), "..", "..",
    "packages", "blink-provider", "dist", "blink.js"
)
>>>>>>> 557c4a09

using Sockets

struct BlinkConnection <: WebIO.AbstractConnection
    page::Blink.Page
end

function Blink.body!(p::Blink.Page, x::Union{Node, Scope, AbstractWidget})
    wait(p)

    bs = AssetRegistry.register(blinksetup)
    Blink.loadjs!(p, bs)

    conn = BlinkConnection(p)
    Blink.handle(p, "webio") do msg
        WebIO.dispatch(conn, msg)
    end

    Blink.body!(p, stringmime(MIME"text/html"(), x))
end

function Blink.body!(p::Blink.Window, x::Union{Node, Scope, AbstractWidget})
    Blink.body!(p.content, x)
end

function Sockets.send(b::BlinkConnection, data)
    Blink.msg(b.page, Dict(:type=>"webio", :data=>data))
end

Base.isopen(b::BlinkConnection) = Blink.active(b.page)

function WebIO.register_renderable(T::Type, ::Val{:blink})
    eval(:(Blink.body!(p::Union{Blink.Window, Blink.Page}, x::$T) =
           Blink.body!(p, WebIO.render(x))))
end

WebIO.setup_provider(::Val{:blink}) = nothing  # blink setup has no side-effects
WebIO.setup(:blink)<|MERGE_RESOLUTION|>--- conflicted
+++ resolved
@@ -1,16 +1,10 @@
 using AssetRegistry
 using Base64: stringmime
 
-<<<<<<< HEAD
-const blinksetup = joinpath(dirname(@__FILE__), "..", "..",
-                            "packages", "webio", "dist",
-                            "blink.bundle.js")
-=======
 const blinksetup = joinpath(
     dirname(@__FILE__), "..", "..",
     "packages", "blink-provider", "dist", "blink.js"
 )
->>>>>>> 557c4a09
 
 using Sockets
 
