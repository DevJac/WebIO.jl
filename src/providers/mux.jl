--- conflicted
+++ resolved
@@ -52,22 +52,14 @@
 
 
 function Mux.Response(o::Union{Node, Scope, AbstractWidget})
-<<<<<<< HEAD
-    key = AssetRegistry.register(joinpath(@__DIR__, "..", "..", "packages/webio/dist"))
-=======
     key = AssetRegistry.register(joinpath(@__DIR__, "..", "..", "packages/mux-provider/dist"))
->>>>>>> 557c4a09
     Mux.Response(
         """
         <!doctype html>
         <html>
           <head>
             <meta charset="UTF-8">
-<<<<<<< HEAD
-            <script src="$(WebIO.baseurl[])$key/mux.bundle.js"></script>
-=======
             <script src="$(WebIO.baseurl[])$key/mux.js"></script>
->>>>>>> 557c4a09
           </head>
           <body>
             $(stringmime(MIME"text/html"(), o))
