--- conflicted
+++ resolved
@@ -41,10 +41,6 @@
     end
 end
 server = WebIO.WebIOServer(serve_app, logger = stdout, verbose = true)
-<<<<<<< HEAD
-WebIO.wio_asseturl("/webio/dist/bundle.js")
-=======
->>>>>>> 557c4a09
 server.serve_task
 
 w = Scope()
